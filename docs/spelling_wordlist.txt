ack
ack'd
acks
aggregator
aggregators
amqp
arg
args
ascii
async
auth
backend
bpython
bugfix
bugfixes
bytestring
bytestrings
channelhandler
cli
cls
config
conftest
contextdata
contextmanager
contrib
ctx
debian
deployable
deserializable
deserialization
deserialize
deserialized
deserializers
deserializes
deserializing
e
entrypoint
entrypoints
eventlet
extensibility
freenode
google
greenthread
greenthreads
homebrew
i
init
initialize
initialized
initializes
instantiate
instantiation
interdependencies
interdependency
ipython
iterable
iterables
javascript
kombu
kwarg
kwargs
librabbitmq
lifealike
lifecycle
localhost
logstash
makefile
maximize
memcached
microservice
microservices
middleware
minimize
misconfigure
misconfigured
mixin
monolith
monolithic
monospaced
mysqldb
nameko
namespace
onefinestay
parallelization
parallelize
plugin
pre
programmatically
pseudocode
py
pyamqp
pyrabbit
pytest
rabbitmq
reconnected
reconnecting
reconnection
redis
refactor
refactored
renderer
requeue
requeued
requeues
rpc
rst
serializable
serialization
serialize
serialized
serializers
serializes
serializing
shutdown
specialization
specialize
specialized
sqlalchemy
startup
stringified
subclass
subclasses
subcommands
submodules
subpackages
teardown
testability
timeouts
traceback
tracebacks
tuple
tuples
unconfigured
unhandled
unregister
unregistered
unregisters
utils
<<<<<<< HEAD
urls
=======
vhost
>>>>>>> b8d469c7
visualize
visualized
visualizing
vs
webapp
websocket
websockets
whitelist
zato<|MERGE_RESOLUTION|>--- conflicted
+++ resolved
@@ -33,7 +33,6 @@
 deserializers
 deserializes
 deserializing
-e
 entrypoint
 entrypoints
 eventlet
@@ -43,7 +42,6 @@
 greenthread
 greenthreads
 homebrew
-i
 init
 initialize
 initialized
@@ -136,11 +134,8 @@
 unregistered
 unregisters
 utils
-<<<<<<< HEAD
 urls
-=======
 vhost
->>>>>>> b8d469c7
 visualize
 visualized
 visualizing
