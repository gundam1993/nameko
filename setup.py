--- conflicted
+++ resolved
@@ -12,11 +12,7 @@
 
 setup(
     name='nameko',
-<<<<<<< HEAD
     version='v3.0.0-rc5',
-=======
-    version='2.12.0',
->>>>>>> c85a3777
     description='A microservices framework for Python that lets service '
                 'developers concentrate on application logic and encourages '
                 'testability.',
