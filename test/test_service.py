--- conflicted
+++ resolved
@@ -105,17 +105,7 @@
 
             # we are in the middle of an RPC call, this will make sure
             # that wait() will have to wait for the worker and the queue
-<<<<<<< HEAD
             kill_thread = eventlet.spawn(srv.kill)
-=======
-            eventlet.spawn(kill)
-            # kill() does not actually kill anything, but rather just waits
-            # for the consumer queue to stop.
-            kill_completed.wait()
-            # The consumer queue should be dead by now,
-            # but we still have a worker running.
-            assert waiter.dead is False
->>>>>>> 9a7d1533
             # Let the worker finish it's job
             spam_continue.send(1)
             rpc_call.wait()
