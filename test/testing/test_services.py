--- conflicted
+++ resolved
@@ -1,4 +1,3 @@
-from eventlet.event import Event as EventletEvent
 from mock import Mock
 import pytest
 
@@ -9,13 +8,8 @@
 from nameko.standalone.events import event_dispatcher
 from nameko.standalone.rpc import ServiceRpcProxy
 from nameko.testing.services import (
-<<<<<<< HEAD
-    entrypoint_hook, worker_factory, EntrypointWaiter,
-    replace_injections, restrict_entrypoints, entrypoint_waiter)
-=======
-    entrypoint_hook, worker_factory, replace_dependencies,
-    restrict_entrypoints, entrypoint_waiter, once)
->>>>>>> 9a3ba6bc
+    entrypoint_hook, worker_factory, replace_dependencies, once,
+    restrict_entrypoints, entrypoint_waiter, EntrypointWaiter)
 from nameko.testing.utils import get_container
 
 
@@ -362,9 +356,6 @@
     container = container_factory(Service, rabbit_config)
     container.start()
 
-    class ExampleEvent(Event):
-        type = "eventtype"
-
     with pytest.raises(EntrypointWaiter.Timeout) as exc_info:
         with entrypoint_waiter(container, 'handle', timeout=0.1):
             pass
