--- conflicted
+++ resolved
@@ -60,7 +60,6 @@
     srv_ctx = ServiceContext('srcservice', None, None)
     worker_ctx = WorkerContext(srv_ctx, service, "dispatch")
 
-<<<<<<< HEAD
     with patch('nameko.messaging.Publisher.start') as super_start:
 
         # test start method
@@ -114,10 +113,11 @@
 
         # test service pool handler
         event_handler = handler_factory(handler_type=SERVICE_POOL)
+        event_handler.name = 'foobar'
         event_handler.start(srv_ctx)
 
         assert (event_handler.queue.name ==
-                "evt-srcservice-eventtype-destservice")
+                "evt-srcservice-eventtype--destservice.foobar")
 
         # test broadcast handler
         event_handler = handler_factory(handler_type=BROADCAST)
@@ -158,78 +158,45 @@
     """ Generic service that handles events.
     """
     name = "srvname"
-=======
-class SpamHandler(Handler):
-    @event_handler('spammer', 'spammed')
-    def handle(self, evt):
-        self.events.append(evt)
->>>>>>> 2712457a
 
     def __init__(self):
         self.events = []
         services[self.name].append(self)
 
-<<<<<<< HEAD
-=======
-class DoubleHandler(Handler):
-    @event_handler('spammer', 'spammed')
-    def handle_1(self, evt):
-        self.events.append(('handle_1', evt))
-
-    @event_handler('spammer', 'spammed')
-    def handle_2(self, evt):
-        self.events.append(('handle_2', evt))
-
-
-class ReliableSpamHandler(Handler):
-    @event_handler('spammer', 'spammed')
-    def handle(self, evt):
-        self.events.append(evt)
-
-
-class UnreliableSpamHandler(Handler):
-    @event_handler('spammer', 'spammed', reliable_delivery=False)
->>>>>>> 2712457a
     def handle(self, evt):
         self.events.append(evt)
         events.append(evt)
 
 
-<<<<<<< HEAD
 class ServicePoolHandler(HandlerService):
 
     @event_handler('srcservice', 'eventtype', handler_type=SERVICE_POOL)
-=======
-class RequeueingSpamHandler(Handler):
-    @event_handler('spammer', 'spammed', requeue_on_error=True)
->>>>>>> 2712457a
     def handle(self, evt):
         super(ServicePoolHandler, self).handle(evt)
 
 
-<<<<<<< HEAD
+class DoubleServicePoolHandler(HandlerService):
+
+    @event_handler('srcservice', 'eventtype', handler_type=SERVICE_POOL)
+    def handle_1(self, evt):
+        super(DoubleServicePoolHandler, self).handle(evt)
+
+    @event_handler('srcservice', 'eventtype', handler_type=SERVICE_POOL)
+    def handle_2(self, evt):
+        super(DoubleServicePoolHandler, self).handle(evt)
+
+
 class SingletonHandler(HandlerService):
 
     @event_handler('srcservice', 'eventtype', handler_type=SINGLETON)
-=======
-class SingletonSpamHandler(Handler):
-    @event_handler('spammer', 'spammed', handler_type=SINGLETON)
->>>>>>> 2712457a
     def handle(self, evt):
         super(SingletonHandler, self).handle(evt)
 
 
 class BroadcastHandler(HandlerService):
 
-<<<<<<< HEAD
     @event_handler('srcservice', 'eventtype', handler_type=BROADCAST,
                    reliable_delivery=False)
-=======
-class BroadcastSpamHandler(Handler):
-    # boradcast handlers may not have reliable_delivery set to True
-    @event_handler('spammer', 'spammed', reliable_delivery=False,
-                   handler_type=BROADCAST)
->>>>>>> 2712457a
     def handle(self, evt):
         super(BroadcastHandler, self).handle(evt)
 
@@ -302,11 +269,13 @@
     make_containers(ServicePoolHandler, ("foo", "foo", "bar"))
 
     # foo service pool queue should have two consumers
-    foo_queue = rabbit_manager.get_queue(vhost, "evt-srcservice-eventtype-foo")
+    foo_queue = rabbit_manager.get_queue(
+        vhost, "evt-srcservice-eventtype--foo.handle")
     assert len(foo_queue['consumer_details']) == 2
 
     # bar service pool queue should have one consumer
-    bar_queue = rabbit_manager.get_queue(vhost, "evt-srcservice-eventtype-bar")
+    bar_queue = rabbit_manager.get_queue(
+        vhost, "evt-srcservice-eventtype--bar.handle")
     assert len(bar_queue['consumer_details']) == 1
 
     exchange_name = "srcservice.events"
@@ -326,6 +295,35 @@
     assert len(services['bar']) == 1
     assert isinstance(services['bar'][0], ServicePoolHandler)
     assert services['bar'][0].events == ["msg"]
+
+
+def test_service_pooled_events_multiple_handlers(reset_rabbit, reset_state,
+                                                 rabbit_manager, rabbit_config,
+                                                 make_containers):
+    vhost = rabbit_config['vhost']
+    make_containers(DoubleServicePoolHandler, ("double",))
+
+    # we should have two queues with a consumer each
+    foo_queue_1 = rabbit_manager.get_queue(
+        vhost, "evt-srcservice-eventtype--double.handle_1")
+    assert len(foo_queue_1['consumer_details']) == 1
+
+    foo_queue_2 = rabbit_manager.get_queue(
+        vhost, "evt-srcservice-eventtype--double.handle_2")
+    assert len(foo_queue_2['consumer_details']) == 1
+
+    exchange_name = "srcservice.events"
+    rabbit_manager.publish(vhost, exchange_name, 'eventtype', 'msg')
+
+    # each handler (3 of them) of the two services should have received the evt
+    with eventlet.timeout.Timeout(EVENTS_TIMEOUT):
+        while len(events) < 2:
+            eventlet.sleep()
+
+    # two worker instances would have been created to deal with the handling
+    assert len(services['double']) == 2
+    assert services['double'][0].events == ["msg"]
+    assert services['double'][1].events == ["msg"]
 
 
 def test_singleton_events(reset_rabbit, reset_state,
@@ -361,39 +359,10 @@
     vhost = rabbit_config['vhost']
     make_containers(BroadcastHandler, ("foo", "foo", "bar"))
 
-<<<<<<< HEAD
     # each broadcast queue should have one consumer
     queues = rabbit_manager.get_queues(vhost)
     queue_names = [queue['name'] for queue in queues
                    if queue['name'].startswith("evt-srcservice-eventtype-")]
-=======
-def test_service_pooled_events_with_multiple_handlers(start_service):
-    handler_x = start_service(DoubleHandler, 'spamhandler')
-    handler_y = start_service(SpamHandler, 'special_spamhandler')
-
-    spammer = start_service(Spammer, 'spammer')
-    spammer.emit_event('ham and eggs')
-    with eventlet.timeout.Timeout(EVENTS_TIMEOUT):
-        events = []
-        while len(events) < 3:
-            events = handler_x.events + handler_y.events
-            eventlet.sleep()
-
-    # handler_y will receive the event
-    assert handler_y.events == ['ham and eggs']
-
-    # both handlers of the DoubleHandler will receive the same event
-    assert sorted(handler_x.events) == [
-        ('handle_1', 'ham and eggs'),
-        ('handle_2', 'ham and eggs'),
-    ]
-
-
-def test_singleton_events(start_service):
-    handler_x = start_service(SingletonSpamHandler, 'spamhandler')
-    handler_y = start_service(SingletonSpamHandler, 'spamhandler')
-    handler_z = start_service(SingletonSpamHandler, 'special_spamhandler')
->>>>>>> 2712457a
 
     assert len(queue_names) == 3
     for name in queue_names:
@@ -436,7 +405,8 @@
     make_containers(RequeueingHandler)
 
     # the queue should been created and have one consumer
-    queue = rabbit_manager.get_queue(vhost, "evt-srcservice-eventtype-requeue")
+    queue = rabbit_manager.get_queue(
+        vhost, "evt-srcservice-eventtype--requeue.handle")
     assert len(queue['consumer_details']) == 1
 
     exchange_name = "srcservice.events"
@@ -465,16 +435,11 @@
     """
     vhost = rabbit_config['vhost']
 
-<<<<<<< HEAD
     container = container_factory(ServicePoolHandler, rabbit_config)
     container.start()
-=======
-def test_event_lost_without_listener(start_service, kill_services):
-    handler = start_service(UnreliableSpamHandler, 'unreliable')
->>>>>>> 2712457a
 
     # test queue created, with one consumer
-    queue_name = "evt-srcservice-eventtype-srvname"
+    queue_name = "evt-srcservice-eventtype--srvname.handle"
     queue = rabbit_manager.get_queue(vhost, queue_name)
     assert len(queue['consumer_details']) == 1
 
@@ -495,12 +460,8 @@
     queue = rabbit_manager.get_queue(vhost, queue_name)
     assert len(queue['consumer_details']) == 0
 
-<<<<<<< HEAD
     # publish another event while nobody is listening
     rabbit_manager.publish(vhost, exchange_name, 'eventtype', 'msg_2')
-=======
-    kill_services('unreliable')
->>>>>>> 2712457a
 
     # verify the message gets queued
     messages = rabbit_manager.get_messages(vhost, queue_name, requeue=True)
@@ -536,7 +497,7 @@
     make_containers(ServicePoolHandler)
 
     # test queue created, with one consumer
-    queue_name = "evt-srcservice-eventtype-unreliable"
+    queue_name = "evt-srcservice-eventtype--unreliable.handle"
     queue = rabbit_manager.get_queue(vhost, queue_name)
     assert len(queue['consumer_details']) == 1
 
@@ -559,13 +520,8 @@
     queues = rabbit_manager.get_queues(vhost)
     assert queue_name not in [q['name'] for q in queues]
 
-<<<<<<< HEAD
     # publish a second event while nobody is listening
     rabbit_manager.publish(vhost, exchange_name, 'eventtype', 'msg_2')
-=======
-def test_requeue_event_on_error(start_service):
-    requeueing_handler = start_service(RequeueingSpamHandler, 'requeue')
->>>>>>> 2712457a
 
     # start another container
     container = container_factory(UnreliableHandler, rabbit_config)
@@ -575,14 +531,8 @@
     queue = rabbit_manager.get_queue(vhost, queue_name)
     assert len(queue['consumer_details']) == 1
 
-<<<<<<< HEAD
     # publish a third event
     rabbit_manager.publish(vhost, exchange_name, 'eventtype', 'msg_3')
-=======
-    # the new service should pick up the event
-    # we are pretending to be the same service with the same handler method
-    handler = start_service(SpamHandler, 'requeue')
->>>>>>> 2712457a
 
     # wait for it to arrive in both services
     with eventlet.timeout.Timeout(EVENTS_TIMEOUT):
