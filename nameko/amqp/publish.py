--- conflicted
+++ resolved
@@ -25,7 +25,9 @@
         transport_options = DEFAULT_TRANSPORT_OPTIONS.copy()
     conn = Connection(
         amqp_uri,
-        transport_options=transport_options, login_method=login_method, ssl=ssl
+        transport_options=transport_options,
+        login_method=login_method,
+        ssl=ssl,
     )
 
     with connections[conn].acquire(block=True) as connection:
@@ -38,16 +40,13 @@
 ):
     if transport_options is None:
         transport_options = DEFAULT_TRANSPORT_OPTIONS.copy()
-<<<<<<< HEAD
     transport_options["confirm_publish"] = confirms
-    conn = Connection(amqp_uri, transport_options=transport_options, ssl=ssl)
-=======
-    transport_options['confirm_publish'] = confirms
     conn = Connection(
         amqp_uri,
-        transport_options=transport_options, login_method=login_method, ssl=ssl
+        transport_options=transport_options,
+        login_method=login_method,
+        ssl=ssl,
     )
->>>>>>> 6cf5d998
 
     with producers[conn].acquire(block=True) as producer:
         yield producer
@@ -147,7 +146,7 @@
         retry=None,
         retry_policy=None,
         ssl=None,
-        content_type='application/json',
+        content_type="application/json",
         **publish_kwargs
     ):
         self.channel = channel
@@ -214,15 +213,15 @@
         declare.extend(kwargs.pop("declare", ()))
         publish_kwargs.update(kwargs)  # remaining publish-time kwargs win
 
-        properties=aiormq.spec.Basic.Properties(
-                content_type=self.content_type,
-                content_encoding='utf-8',
-                correlation_id=publish_kwargs.get("correlation_id"),
-                reply_to=publish_kwargs.get("reply_to"),
-                priority=priority,
-                delivery_mode=delivery_mode,
-                headers=headers,
-            )
+        properties = aiormq.spec.Basic.Properties(
+            content_type=self.content_type,
+            content_encoding="utf-8",
+            correlation_id=publish_kwargs.get("correlation_id"),
+            reply_to=publish_kwargs.get("reply_to"),
+            priority=priority,
+            delivery_mode=delivery_mode,
+            headers=headers,
+        )
         await self.channel.basic_publish(
             json.dumps(payload).encode(),
             routing_key=publish_kwargs.get("routing_key"),
@@ -355,7 +354,6 @@
     """
 
     def __init__(
-<<<<<<< HEAD
         self,
         amqp_uri,
         use_confirms=None,
@@ -369,11 +367,7 @@
         retry=None,
         retry_policy=None,
         ssl=None,
-=======
-        self, amqp_uri, use_confirms=None, serializer=None, compression=None,
-        delivery_mode=None, mandatory=None, priority=None, expiration=None,
-        declare=None, retry=None, retry_policy=None, ssl=None, login_method=None,
->>>>>>> 6cf5d998
+        login_method=None,
         **publish_kwargs
     ):
         self.amqp_uri = amqp_uri
@@ -441,21 +435,13 @@
 
         publish_kwargs.update(kwargs)  # remaining publish-time kwargs win
 
-<<<<<<< HEAD
         with get_producer(
             self.amqp_uri,
             use_confirms,
             self.ssl,
+            self.login_method,
             transport_options,
         ) as producer:
-=======
-        with get_producer(self.amqp_uri,
-                          use_confirms,
-                          self.ssl,
-                          self.login_method,
-                          transport_options,
-                          ) as producer:
->>>>>>> 6cf5d998
             try:
                 producer.publish(
                     payload,
