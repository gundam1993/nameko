import asyncio
import aiormq
import aiormq.types

from logging import getLogger
from threading import Event

from amqp.exceptions import ConnectionError
from kombu import Connection
from kombu.mixins import ConsumerMixin

from nameko.utils import sanitize_url


_log = getLogger(__name__)


class AIOConsumer:
    """Helper utility for consuming messages from RabbitMQ"""

    def __init__(
        self,
        amqp_uri,
        ssl=None,
        queues=None,
        callbacks=None,
        heartbeat=None,
        prefetch_count=None,
        accept=None,
        **consumer_options
    ):
        self.amqp_uri = amqp_uri
        self.ssl = ssl

        self.queues = queues
        self.callbacks = callbacks or []
        self.heartbeat = heartbeat
        self.prefetch_count = prefetch_count or 0
        self.accept = accept

        self.consumer_options = consumer_options

        self.connection = None
        self.ready = Event()

        super(AIOConsumer, self).__init__()

    async def run(self):
        if not self.connection:
            self.connection = await aiormq.connect(
                self.amqp_uri, loop=asyncio.get_event_loop()
            )
            self.channel = await self.connection.channel()
            await self.channel.basic_qos(prefetch_count=self.prefetch_count)

    def stop(self):
        """Stop this consumer.

        Any messages received between when this method is called and the
        resulting consumer cancel will be requeued.
        """
        self.should_stop = True

    async def on_message(self, body, message):
        print('message: ', message)
        print('body: ', body)
        if self.should_stop:
            self.requeue_message(message)
            return
        for callback in self.callbacks:
            await callback(body, message)
    
    async def ack_message(self, message):
        # only attempt to ack if the message connection is alive;
        # otherwise the message will already have been reclaimed by the broker
        if message.channel.connection:
            try:
                await message.channel.basic_ack(message.delivery.delivery_tag)
            except ConnectionError:  # pragma: no cover
                pass  # ignore connection closing inside conditional


class Consumer(ConsumerMixin):
    """Helper utility for consuming messages from RabbitMQ."""

    def __init__(
<<<<<<< HEAD
        self,
        amqp_uri,
        ssl=None,
        queues=None,
        callbacks=None,
        heartbeat=None,
        prefetch_count=None,
        accept=None,
        **consumer_options
=======
        self, amqp_uri, ssl=None, login_method=None, queues=None, callbacks=None,
        heartbeat=None, prefetch_count=None, accept=None, **consumer_options
>>>>>>> 6cf5d998
    ):
        self.amqp_uri = amqp_uri
        self.ssl = ssl
        self.login_method = login_method

        self.queues = queues
        self.callbacks = callbacks or []
        self.heartbeat = heartbeat
        self.prefetch_count = prefetch_count or 0
        self.accept = accept

        self.consumer_options = consumer_options

        self.ready = Event()

        super(Consumer, self).__init__()

    @property
    def connection(self):
        """Provide the connection parameters for kombu's ConsumerMixin.

        The `Connection` object is a declaration of connection parameters
        that is lazily evaluated. It doesn't represent an established
        connection to the broker at this point.
        """
<<<<<<< HEAD
        return Connection(self.amqp_uri, ssl=self.ssl, heartbeat=self.heartbeat)
=======
        return Connection(
            self.amqp_uri, ssl=self.ssl, login_method=self.login_method,
            heartbeat=self.heartbeat
        )
>>>>>>> 6cf5d998

    def stop(self):
        """Stop this consumer.

        Any messages received between when this method is called and the
        resulting consumer cancel will be requeued.
        """
        self.should_stop = True

    def wait_until_consumer_ready(self):
        """Wait for initial connection."""
        self.ready.wait()

    def get_consumers(self, consumer_cls, channel):
        """Kombu callback to set up consumers.

        Called after any (re)connection to the broker.
        """
        consumer = consumer_cls(
            queues=self.queues,
            callbacks=[self.on_message],
            accept=self.accept,
            **self.consumer_options
        )
        consumer.qos(prefetch_count=self.prefetch_count)
        return [consumer]

    def on_consume_ready(self, connection, channel, consumers, **kwargs):
        """Kombu callback when consumers are ready to accept messages.

        Called after any (re)connection to the broker.
        """
        # if this is the very first connection, send the event so anything
        # blocking on this Consumer "starting" can continue
        if not self.ready.is_set():
            self.ready.set()

    def on_connection_error(self, exc, interval):
        _log.warning(
            "Error connecting to broker at {} ({}).\n"
            "Retrying in {} seconds.".format(sanitize_url(self.amqp_uri), exc, interval)
        )

    def on_message(self, body, message):
        if self.should_stop:
            self.requeue_message(message)
            return
        for callback in self.callbacks:
            callback(body, message)

    def ack_message(self, message):
        # only attempt to ack if the message connection is alive;
        # otherwise the message will already have been reclaimed by the broker
        if message.channel.connection:
            try:
                message.ack()
            except ConnectionError:  # pragma: no cover
                pass  # ignore connection closing inside conditional

    def requeue_message(self, message):
        # only attempt to requeue if the message connection is alive;
        # otherwise the message will already have been reclaimed by the broker
        if message.channel.connection:
            try:
                message.requeue()
            except ConnectionError:  # pragma: no cover
                pass  # ignore connection closing inside conditional<|MERGE_RESOLUTION|>--- conflicted
+++ resolved
@@ -62,14 +62,14 @@
         self.should_stop = True
 
     async def on_message(self, body, message):
-        print('message: ', message)
-        print('body: ', body)
+        print("message: ", message)
+        print("body: ", body)
         if self.should_stop:
             self.requeue_message(message)
             return
         for callback in self.callbacks:
             await callback(body, message)
-    
+
     async def ack_message(self, message):
         # only attempt to ack if the message connection is alive;
         # otherwise the message will already have been reclaimed by the broker
@@ -84,20 +84,16 @@
     """Helper utility for consuming messages from RabbitMQ."""
 
     def __init__(
-<<<<<<< HEAD
         self,
         amqp_uri,
         ssl=None,
+        login_method=None,
         queues=None,
         callbacks=None,
         heartbeat=None,
         prefetch_count=None,
         accept=None,
         **consumer_options
-=======
-        self, amqp_uri, ssl=None, login_method=None, queues=None, callbacks=None,
-        heartbeat=None, prefetch_count=None, accept=None, **consumer_options
->>>>>>> 6cf5d998
     ):
         self.amqp_uri = amqp_uri
         self.ssl = ssl
@@ -123,14 +119,12 @@
         that is lazily evaluated. It doesn't represent an established
         connection to the broker at this point.
         """
-<<<<<<< HEAD
-        return Connection(self.amqp_uri, ssl=self.ssl, heartbeat=self.heartbeat)
-=======
         return Connection(
-            self.amqp_uri, ssl=self.ssl, login_method=self.login_method,
-            heartbeat=self.heartbeat
+            self.amqp_uri,
+            ssl=self.ssl,
+            login_method=self.login_method,
+            heartbeat=self.heartbeat,
         )
->>>>>>> 6cf5d998
 
     def stop(self):
         """Stop this consumer.
