'''
Provides core messaging decorators and dependency injection providers.
'''
from __future__ import absolute_import
from itertools import count
from functools import partial
from logging import getLogger
import socket

import eventlet
from eventlet.event import Event

from kombu.common import maybe_declare
from kombu.pools import producers, connections
from kombu import Connection
from kombu.mixins import ConsumerMixin

from nameko.constants import DEFAULT_RETRY_POLICY, AMQP_URI_CONFIG_KEY
<<<<<<< HEAD
from nameko.extensions import (
    Dependency, Entrypoint, SharedExtension, ProviderCollector)
=======
>>>>>>> 1f0db3a2
from nameko.exceptions import ContainerBeingKilled
from nameko.extensions import (
    Dependency, Entrypoint, SharedExtension, ProviderCollector)

_log = getLogger(__name__)

# delivery_mode
PERSISTENT = 2
HEADER_PREFIX = "nameko"


class HeaderEncoder(object):

    header_prefix = HEADER_PREFIX

    def _get_header_name(self, key):
        return "{}.{}".format(self.header_prefix, key)

    def get_message_headers(self, worker_ctx):
        data = worker_ctx.context_data

        if None in data.values():
            _log.warn(
                'Attempted to publish unserialisable header value. '
                'Headers with a value of `None` will be dropped from '
                'the payload. %s', data)

        headers = {self._get_header_name(key): value
                   for key, value in data.items()
                   if value is not None}
        return headers


class HeaderDecoder(object):

    header_prefix = HEADER_PREFIX

    def _strip_header_name(self, key):
        full_prefix = "{}.".format(self.header_prefix)
        if key.startswith(full_prefix):
            return key[len(full_prefix):]
        return key

    def unpack_message_headers(self, worker_ctx_cls, message):
        stripped = {self._strip_header_name(k): v
                    for k, v in message.headers.iteritems()}
        return worker_ctx_cls.get_context_data(stripped)


class Publisher(Dependency, HeaderEncoder):

    amqp_uri = None

    def __init__(self, exchange=None, queue=None):
        """ Provides an AMQP message publisher method via dependency injection.

        In AMQP messages are published to *exchanges* and routed to bound
        *queues*. This dependency accepts either an `exchange` or a bound
        `queue`, and will ensure both are declared before publishing.

        :Parameters:
            exchange : :class:`kombu.Exchange`
                Destination exchange
            queue : :class:`kombu.Queue`
                Bound queue. The event will be published to this queue's
                exchange.

        If neither `queue` nor `exchange` are provided, the message will be
        published to the default exchange.

        Example::

            class Foobar(object):

                publish = Publisher(exchange=...)

                def spam(self, data):
                    self.publish('spam:' + data)
        """
        self.exchange = exchange
        self.queue = queue

    # TODO: should be a module level function
    def get_connection(self):
        conn = Connection(self.amqp_uri)
        return connections[conn].acquire(block=True)

    # TODO: should be a module level function
    def get_producer(self):
        conn = Connection(self.amqp_uri)
        return producers[conn].acquire(block=True)

    def setup(self):

        self.amqp_uri = self.container.config[AMQP_URI_CONFIG_KEY]

        exchange = self.exchange
        queue = self.queue

        with self.get_connection() as conn:
            if queue is not None:
                maybe_declare(queue, conn)
            elif exchange is not None:
                maybe_declare(exchange, conn)

    def acquire_injection(self, worker_ctx):
        def publish(msg, **kwargs):
            exchange = self.exchange
            queue = self.queue

            if exchange is None and queue is not None:
                exchange = queue.exchange

            retry = kwargs.pop('retry', True)
            retry_policy = kwargs.pop('retry_policy', DEFAULT_RETRY_POLICY)

            with self.get_producer() as producer:
                headers = self.get_message_headers(worker_ctx)
                producer.publish(
                    msg, exchange=exchange, headers=headers,
                    retry=retry, retry_policy=retry_policy, **kwargs)

        return publish


class QueueConsumer(SharedExtension, ProviderCollector, ConsumerMixin):

    amqp_uri = None
    prefetch_count = None

    def __init__(self):
        self._connection = None

        self._consumers = {}

        self._pending_messages = set()
        self._pending_ack_messages = []
        self._pending_requeue_messages = []
        self._pending_remove_providers = {}

        self._gt = None
        self._starting = False

        self._consumers_ready = Event()
        super(QueueConsumer, self).__init__()

    def _handle_thread_exited(self, gt):
        exc = None
        try:
            gt.wait()
        except Exception as e:
            exc = e

        if not self._consumers_ready.ready():
            self._consumers_ready.send_exception(exc)

    def setup(self):
        self.amqp_uri = self.container.config[AMQP_URI_CONFIG_KEY]
        self.prefetch_count = self.container.max_workers

    def start(self):
        if not self._starting:
            self._starting = True

            _log.debug('starting %s', self)
            self._gt = self.container.spawn_managed_thread(self.run,
                                                           protected=True)
            self._gt.link(self._handle_thread_exited)
        try:
            _log.debug('waiting for consumer ready %s', self)
            self._consumers_ready.wait()
        except QueueConsumerStopped:
            _log.debug('consumer was stopped before it started %s', self)
        except Exception as exc:
            _log.debug('consumer failed to start %s (%s)', self, exc)
        else:
            _log.debug('started %s', self)

    def stop(self):
        """ Stop the queue-consumer gracefully.

        Wait until the last provider has been unregistered and for
        the ConsumerMixin's greenthread to exit (i.e. until all pending
        messages have been acked or requeued and all consumers stopped).
        """
        if not self._consumers_ready.ready():
            _log.debug('stopping while consumer is starting %s', self)

            stop_exc = QueueConsumerStopped()

            # stopping before we have started successfully by brutally
            # killing the consumer thread as we don't have a way to hook
            # into the pre-consumption startup process
            self._gt.kill(stop_exc)

        self.wait_for_providers()

        try:
            _log.debug('waiting for consumer death %s', self)
            self._gt.wait()
        except QueueConsumerStopped:
            pass

        super(QueueConsumer, self).stop()
        _log.debug('stopped %s', self)

    def kill(self):
        """ Kill the queue-consumer.

        Unlike `stop()` any pending message ack or requeue-requests,
        requests to remove providers, etc are lost and the consume thread is
        asked to terminate as soon as possible.
        """
        # greenlet has a magic attribute ``dead`` - pylint: disable=E1101
        if self._gt is not None and not self._gt.dead:
            # we can't just kill the thread because we have to give
            # ConsumerMixin a chance to close the sockets properly.
            self._providers = set()
            self._pending_messages = set()
            self._pending_ack_messages = []
            self._pending_requeue_messages = []
            self._pending_remove_providers = {}
            self.should_stop = True
            try:
                self._gt.wait()
            except Exception as exc:
                # discard the exception since we're already being killed
                _log.warn(
                    'QueueConsumer %s raised `%s` during kill', self, exc)

            super(QueueConsumer, self).kill()
            _log.debug('killed %s', self)

    def unregister_provider(self, provider):
        if not self._consumers_ready.ready():
            # we cannot handle the situation where we are starting up and
            # want to remove a consumer at the same time
            # TODO: With the upcomming error handling mechanism, this needs
            # TODO: to be thought through again.
            self._last_provider_unregistered.send()
            return

        removed_event = Event()
        # we can only cancel a consumer from within the consumer thread
        self._pending_remove_providers[provider] = removed_event
        # so we will just register the consumer to be canceled
        removed_event.wait()

        super(QueueConsumer, self).unregister_provider(provider)

    def ack_message(self, message):
        _log.debug("stashing message-ack: %s", message)
        self._pending_messages.remove(message)
        self._pending_ack_messages.append(message)

    def requeue_message(self, message):
        _log.debug("stashing message-requeue: %s", message)
        self._pending_messages.remove(message)
        self._pending_requeue_messages.append(message)

    def _on_message(self, body, message):
        _log.debug("received message: %s", message)
        self._pending_messages.add(message)

    def _cancel_consumers_if_requested(self):
        provider_remove_events = self._pending_remove_providers.items()
        self._pending_remove_providers = {}

        for provider, removed_event in provider_remove_events:
            consumer = self._consumers.pop(provider)

            _log.debug('cancelling consumer [%s]: %s', provider, consumer)
            consumer.cancel()
            removed_event.send()

    def _process_pending_message_acks(self):
        messages = self._pending_ack_messages
        if messages:
            _log.debug('ack() %d processed messages', len(messages))
            while messages:
                msg = messages.pop()
                msg.ack()
                eventlet.sleep()

        messages = self._pending_requeue_messages
        if messages:
            _log.debug('requeue() %d processed messages', len(messages))
            while messages:
                msg = messages.pop()
                msg.requeue()
                eventlet.sleep()

    @property
    def connection(self):
        """ Kombu requirement """
        if self.amqp_uri is None:
            return   # don't cache a connection during introspection

        if self._connection is None:
            self._connection = Connection(self.amqp_uri)

        return self._connection

    def get_consumers(self, Consumer, channel):
        """ Kombu callback to set up consumers.

        Called after any (re)connection to the broker.
        """
        _log.debug('setting up consumers %s', self)

        for provider in self._providers:
            callbacks = [self._on_message, provider.handle_message]

            consumer = Consumer(queues=[provider.queue], callbacks=callbacks)
            consumer.qos(prefetch_count=self.prefetch_count)

            self._consumers[provider] = consumer

        return self._consumers.values()

    def on_iteration(self):
        """ Kombu callback for each `drain_events` loop iteration."""
        self._cancel_consumers_if_requested()

        self._process_pending_message_acks()

        num_consumers = len(self._consumers)
        num_pending_messages = len(self._pending_messages)

        if num_consumers + num_pending_messages == 0:
            _log.debug('requesting stop after iteration')
            self.should_stop = True

    def on_connection_error(self, exc, interval):
        _log.warn('broker connection error: {}. '
                  'Retrying in {} seconds.'.format(exc, interval))

    def on_consume_ready(self, connection, channel, consumers, **kwargs):
        """ Kombu callback when consumers are ready to accept messages.

        Called after any (re)connection to the broker.
        """
        if not self._consumers_ready.ready():
            _log.debug('consumer started %s', self)
            self._consumers_ready.send(None)

        for provider in self._providers:
            try:
                callback = provider.on_consume_ready
            except AttributeError:
                pass
            else:
                callback()

    def consume(self, limit=None, timeout=None, safety_interval=0.1, **kwargs):
        """ Lifted from Kombu.

        We switch the order of the `break` and `self.on_iteration()` to
        avoid waiting on a drain_events timeout before breaking the loop.
        """
        elapsed = 0
        with self.consumer_context(**kwargs) as (conn, channel, consumers):
            for i in limit and range(limit) or count():
                self.on_iteration()
                if self.should_stop:
                    break
                try:
                    conn.drain_events(timeout=safety_interval)
                except socket.timeout:
                    elapsed += safety_interval
                    # Excluding the following clause from coverage,
                    # as timeout never appears to be set - This method
                    # is a lift from kombu so will leave in place for now.
                    if timeout and elapsed >= timeout:  # pragma: no cover
                        raise
                except socket.error:
                    if not self.should_stop:
                        raise
                else:
                    yield
                    elapsed = 0


class Consumer(Entrypoint, HeaderDecoder):

    queue_consumer = QueueConsumer()

    def __init__(self, queue, requeue_on_error=False):
        """
        Decorates a method as a message consumer.

        Messages from the queue will be deserialized depending on their content
        type and passed to the the decorated method.
        When the consumer method returns without raising any exceptions,
        the message will automatically be acknowledged.
        If any exceptions are raised during the consumption and
        `requeue_on_error` is True, the message will be requeued.

        If `requeue_on_error` is true, handlers will return the event to the
        queue if an error occurs while handling it. Defaults to false.

        Example::

            @consume(...)
            def handle_message(self, body):

                if not self.spam(body):
                    raise Exception('message will be requeued')

                self.shrub(body)

        Args:
            queue: The queue to consume from.
        """
        self.queue = queue
        self.requeue_on_error = requeue_on_error

    def setup(self):
        self.queue_consumer.register_provider(self)

    def stop(self):
        self.queue_consumer.unregister_provider(self)

    def handle_message(self, body, message):
        args = (body,)
        kwargs = {}

        # TODO: get valid headers from config, not worker_ctx_cls
        worker_ctx_cls = self.container.worker_ctx_cls
        context_data = self.unpack_message_headers(worker_ctx_cls, message)

        handle_result = partial(self.handle_result, message)
        try:
            self.container.spawn_worker(self, args, kwargs,
                                        context_data=context_data,
                                        handle_result=handle_result)
        except ContainerBeingKilled:
            self.queue_consumer.requeue_message(message)

    def handle_result(self, message, worker_ctx, result=None, exc_info=None):
        self.handle_message_processed(message, result, exc_info)
        return result, exc_info

    def handle_message_processed(self, message, result=None, exc_info=None):

        if exc_info is not None and self.requeue_on_error:
            self.queue_consumer.requeue_message(message)
        else:
            self.queue_consumer.ack_message(message)


consume = Consumer.decorator


class QueueConsumerStopped(Exception):
    pass<|MERGE_RESOLUTION|>--- conflicted
+++ resolved
@@ -16,11 +16,6 @@
 from kombu.mixins import ConsumerMixin
 
 from nameko.constants import DEFAULT_RETRY_POLICY, AMQP_URI_CONFIG_KEY
-<<<<<<< HEAD
-from nameko.extensions import (
-    Dependency, Entrypoint, SharedExtension, ProviderCollector)
-=======
->>>>>>> 1f0db3a2
 from nameko.exceptions import ContainerBeingKilled
 from nameko.extensions import (
     Dependency, Entrypoint, SharedExtension, ProviderCollector)
