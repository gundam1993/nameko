--- conflicted
+++ resolved
@@ -19,7 +19,6 @@
 )
 from nameko.amqp.publish import get_connection
 from nameko.constants import (
-<<<<<<< HEAD
     AMQP_SSL_CONFIG_KEY,
     AMQP_URI_CONFIG_KEY,
     DEFAULT_AMQP_URI,
@@ -27,12 +26,8 @@
     DEFAULT_PREFETCH_COUNT,
     HEADER_PREFIX,
     HEARTBEAT_CONFIG_KEY,
+    LOGIN_METHOD_CONFIG_KEY,
     PREFETCH_COUNT_CONFIG_KEY,
-=======
-    AMQP_SSL_CONFIG_KEY, AMQP_URI_CONFIG_KEY, DEFAULT_AMQP_URI,
-    DEFAULT_HEARTBEAT, DEFAULT_PREFETCH_COUNT, HEADER_PREFIX,
-    HEARTBEAT_CONFIG_KEY, LOGIN_METHOD_CONFIG_KEY, PREFETCH_COUNT_CONFIG_KEY
->>>>>>> 6cf5d998
 )
 from nameko.exceptions import ContainerBeingKilled
 from nameko.extensions import DependencyProvider, Entrypoint
@@ -51,12 +46,8 @@
 
 def decode_from_headers(headers, prefix=HEADER_PREFIX):
     return {
-<<<<<<< HEAD
-        re.sub("^{}\.".format(prefix), "", key): value for key, value in headers.items()
-=======
         re.sub(r"^{}\.".format(prefix), "", key): value
         for key, value in headers.items()
->>>>>>> 6cf5d998
     }
 
 
@@ -195,7 +186,7 @@
         ssl = self.publisher_options.pop("ssl", default_ssl)
 
         default_login_method = config.get(LOGIN_METHOD_CONFIG_KEY)
-        login_method = self.publisher_options.pop('login_method', default_login_method)
+        login_method = self.publisher_options.pop("login_method", default_login_method)
 
         with get_connection(self.amqp_uri, ssl=ssl, login_method=login_method) as conn:
             for entity in self.declare:
@@ -305,14 +296,14 @@
         self.consumer.stop()
 
     async def handle_message(self, message):
-        print('message: ', message)
+        print("message: ", message)
         body = message.body
-        print('body: ', body)
+        print("body: ", body)
         args = (body,)
         kwargs = {}
 
         context_data = decode_from_headers(message.header.properties.headers)
-        print('context_data: ', context_data)
+        print("context_data: ", context_data)
 
         handle_result = partial(self.handle_result, message)
 
@@ -422,20 +413,15 @@
         callbacks = [self.handle_message]
 
         self.consumer = self.consumer_cls(
-<<<<<<< HEAD
             self.amqp_uri,
             ssl=ssl,
+            login_method=login_method,
             queues=queues,
             callbacks=callbacks,
             heartbeat=heartbeat,
             prefetch_count=prefetch_count,
             accept=accept,
             **self.consumer_options
-=======
-            self.amqp_uri, ssl=ssl, login_method=login_method, queues=queues,
-            callbacks=callbacks, heartbeat=heartbeat, prefetch_count=prefetch_count,
-            accept=accept, **self.consumer_options
->>>>>>> 6cf5d998
         )
 
     def start(self):
