from __future__ import absolute_import

from logging import getLogger

from eventlet.event import Event
from eventlet.greenpool import GreenPool
from nameko.dependencies import get_dependencies, DependencySet

_log = getLogger(__name__)


MAX_WOKERS_KEY = 'max_workers'


def get_service_name(service_cls):
    return getattr(service_cls, "name", service_cls.__name__.lower())


class ServiceContext(object):
    """ Context for a ServiceContainer
    """
    def __init__(self, name, service_class, container, config=None):
        self.name = name
        self.service_class = service_class
        self.container = container
        self.config = config

        if config is not None:
            self.max_workers = config.get(MAX_WOKERS_KEY, 10) or 10
        else:
            self.max_workers = 10


class WorkerContext(object):
    """ Context for a Worker
    """
    def __init__(self, srv_ctx, service, method_name, args=None, kwargs=None,
                 data=None):
        self.srv_ctx = srv_ctx
        self.config = srv_ctx.config
        self.service = service
        self.method_name = method_name
        self.args = args if args is not None else ()
        self.kwargs = kwargs if kwargs is not None else {}
        self.data = data if data is not None else {}

    def __str__(self):
        return '<WorkerContext {}.{} at 0x{:x}>'.format(
            self.srv_ctx.name, self.method_name, id(self))


class ServiceContainer(object):

    def __init__(self, service_cls, config):
        self.service_cls = service_cls
        self.config = config
        self.ctx = ServiceContext(get_service_name(self.service_cls),
                                  self.service_cls, self, self.config)
        self._dependencies = None
        self._worker_pool = GreenPool(size=self.ctx.max_workers)
        self._died = Event()

    # TODO: why is this a lazy property?
    @property
    def dependencies(self):
        if self._dependencies is None:
            self._dependencies = DependencySet()
            # process dependencies: save their name onto themselves
            # TODO: move the name setting into the dependency creation
            for name, dep in get_dependencies(self.service_cls):
                dep.name = name
                self._dependencies.add(dep)
        return self._dependencies

    def start(self):
        _log.debug('starting %s', self)
        self.dependencies.all.start(self.ctx)
        self.dependencies.all.on_container_started(self.ctx)

    def stop(self):
        _log.debug('stopping %s', self)
        dependencies = self.dependencies

        # decorator deps have to be stopped before attribute deps
        # to ensure that running workers can successfully complete
        dependencies.decorators.all.stop(self.ctx)

        # there might still be some running workers, which we have to
        # wait for to complete before we can stop attribute dependencies
        self._worker_pool.waitall()
        dependencies.attributes.all.stop(self.ctx)

        dependencies.all.on_container_stopped(self.ctx)
        self._died.send(None)

    def spawn_worker(self, provider, args, kwargs, context_data=None):
        # TODO: should we have an extra arg for call_result() (e.g. messages)
        method_name = provider.name

        service = self.service_cls()
        worker_ctx = WorkerContext(
            self.ctx, service, method_name, args, kwargs, data=context_data)

        _log.debug('created %s', worker_ctx)

        def worker():
            _log.debug('setting up %s', worker_ctx)
            self.dependencies.all.call_setup(worker_ctx)

            result = exc = None
            try:
                _log.debug('calling handler for %s', worker_ctx)
                method = getattr(service, worker_ctx.method_name)
                result = method(*args, **kwargs)
            except Exception as e:
                exc = e

<<<<<<< HEAD
            _log.debug('handling result for %s', worker_ctx)
            provider.call_result(worker_ctx, result, exc)

            _log.debug('tearing down %s', worker_ctx)
=======
            provider.handle_result(worker_ctx, result, exc)

            self.dependencies.attributes.call_result(worker_ctx, result, exc)
>>>>>>> cfbfda5a
            self.dependencies.all.call_teardown(worker_ctx)

        _log.debug('spawning %s', worker_ctx)
        self._worker_pool.spawn(worker)

        # TODO: should we link with the new thread to handle/re-raise errors?

        return worker_ctx

    def wait(self):
        return self._died.wait()

    def __str__(self):
        return '<ServiceContainer {} at 0x{:x}>'.format(
            self.ctx.name, id(self))<|MERGE_RESOLUTION|>--- conflicted
+++ resolved
@@ -93,7 +93,8 @@
         dependencies.all.on_container_stopped(self.ctx)
         self._died.send(None)
 
-    def spawn_worker(self, provider, args, kwargs, context_data=None):
+    def spawn_worker(self, provider, args, kwargs,
+                     context_data=None, handle_result=None):
         # TODO: should we have an extra arg for call_result() (e.g. messages)
         method_name = provider.name
 
@@ -115,16 +116,15 @@
             except Exception as e:
                 exc = e
 
-<<<<<<< HEAD
-            _log.debug('handling result for %s', worker_ctx)
-            provider.call_result(worker_ctx, result, exc)
+            if handle_result is not None:
+                _log.debug('handling result for %s', worker_ctx)
+                handle_result(worker_ctx, result, exc)
+
+            _log.debug('signalling result for %s', worker_ctx)
+            self.dependencies.attributes.all.call_result(
+                worker_ctx, result, exc)
 
             _log.debug('tearing down %s', worker_ctx)
-=======
-            provider.handle_result(worker_ctx, result, exc)
-
-            self.dependencies.attributes.call_result(worker_ctx, result, exc)
->>>>>>> cfbfda5a
             self.dependencies.all.call_teardown(worker_ctx)
 
         _log.debug('spawning %s', worker_ctx)
