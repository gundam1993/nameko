import eventlet
from eventlet.pools import Pool
from eventlet.greenpool import GreenPool
from eventlet.event import Event
from eventlet.semaphore import Semaphore
import greenlet

from kombu.mixins import ConsumerMixin

from nameko import entities
from nameko.common import UIDGEN
from nameko.messaging import get_consumers, process_message
from nameko.dependencies import inject_dependencies
from nameko.sending import process_rpc_message


class Service(ConsumerMixin):
    def __init__(
            self, controllercls, connection_factory, exchange, topic,
            pool=None, poolsize=1000):
        self.nodeid = UIDGEN()

        if pool is None:
            self.procpool = GreenPool(size=poolsize)
        else:
            self.procpool = pool

        self.controller = controllercls()
        self.service = self.controller
        self.topic = topic
        self.greenlet = None
        self.messagesem = Semaphore()
        self.consume_ready = Event()

        node_topic = "{}.{}".format(self.topic, self.nodeid)
        self.nova_queues = [entities.get_topic_queue(exchange, topic),
                       entities.get_topic_queue(exchange, node_topic),
                       entities.get_fanout_queue(topic), ]

        self._channel = None
        self._consumers = None

<<<<<<< HEAD
        inject_dependencies(self.controller, connection)
=======
        self.connection = connection_factory()
        self._connection_pool = Pool(
            max_size=self.procpool.size,
            create=connection_factory
        )
>>>>>>> b97046d6

    def start(self):
        # greenlet has a magic attribute ``dead`` - pylint: disable=E1101
        if self.greenlet is not None and not self.greenlet.dead:
            raise RuntimeError()
        self.greenlet = eventlet.spawn(self.run)

    def get_consumers(self, Consumer, channel):
        nova_consumer = Consumer(self.nova_queues,
                                    callbacks=[self.on_nova_message, ])

        consume_consumers = get_consumers(Consumer, self.controller,
                                                self.on_consume_message)

        return [nova_consumer] + list(consume_consumers)

    def on_consume_ready(self, connection, channel, consumers, **kwargs):
        self._consumers = consumers
        self._channel = channel
        self.consume_ready.send(None)

    def on_consume_end(self, connection, channel):
        self.consume_ready.reset()

    def on_nova_message(self, body, message):
        # need a semaphore to stop killing between message ack()
        # and spawning process.
        # TODO: kill() does not use the semaphore
        with self.messagesem:
<<<<<<< HEAD
            # TODO: If the procpool has been exhausted this will block.
            #       Why do we accept messages when we cannot handle them?
            #       Maybe we should spawn at a different time and only
            #       spawn if we have non-idle workers left.
            #       Thus, messages will be picked up only by workers,
            #       which indeed can handle the message.
            self.procpool.spawn(self.handle_request, body)
            message.ack()
=======
            if self.procpool.free():
                self.procpool.spawn(self.handle_request, body)
                message.ack()
            else:
                # we cannot deal with the message, so it should go
                # back onto the queue and someone else should pick it up
                message.requeue()
                # TODO: tests will block if we don't yield here
                eventlet.sleep()
>>>>>>> b97046d6

    def on_consume_message(self, consumer_config, consumer_method, body, message):
        # need a semaphore to stop killing between message ack()
        # and spawning process.
        # TODO: kill() does not use the semaphore
        with self.messagesem:
            # TODO: If the procpool has been exhausted this will block.
            #       Why do we accept messages when we cannot handle them?
            #       Maybe we should spawn at a different time and only
            #       spawn if we have non-idle workers left.
            #       Thus, messages will be picked up only by workers,
            #       which indeed can handle the message.
            self.procpool.spawn(process_message, consumer_config,
                                consumer_method, body, message)

            # TODO: not acking the message here means we can only ever
            #       consume a single message per node at a given point in time.
            #       This is due to the fact that we actaully only have
            #       in this class on consumer connection/channel due to the way
            #       spawning implemented.

    def handle_request(self, body):
<<<<<<< HEAD
        process_rpc_message(self.connection, self.controller, body)
=======
        # item is patched on for python with ``with``, pylint can't find it
        # pylint: disable=E1102
        with self._connection_pool.item() as connection:
            nameko.process_message(connection, self.controller, body)
>>>>>>> b97046d6

    def wait(self):
        try:
            self.greenlet.wait()
        except greenlet.GreenletExit:
            pass
        return self.procpool.waitall()

    def kill(self):
        # greenlet has a magic attribute ``dead`` - pylint: disable=E1101
        if self.greenlet is not None and not self.greenlet.dead:
            self.should_stop = True
            # with self.messagesem:
                # self.greenlet.kill()
            self.greenlet.wait()
        if self._consumers:
            for c in self._consumers:
                c.cancel()
        if self._channel is not None:
            self._channel.close()

    def link(self, *args, **kwargs):
        return self.greenlet.link(*args, **kwargs)<|MERGE_RESOLUTION|>--- conflicted
+++ resolved
@@ -40,15 +40,14 @@
         self._channel = None
         self._consumers = None
 
-<<<<<<< HEAD
-        inject_dependencies(self.controller, connection)
-=======
         self.connection = connection_factory()
+
+        inject_dependencies(self.controller, self.connection)
+
         self._connection_pool = Pool(
             max_size=self.procpool.size,
             create=connection_factory
         )
->>>>>>> b97046d6
 
     def start(self):
         # greenlet has a magic attribute ``dead`` - pylint: disable=E1101
@@ -78,16 +77,6 @@
         # and spawning process.
         # TODO: kill() does not use the semaphore
         with self.messagesem:
-<<<<<<< HEAD
-            # TODO: If the procpool has been exhausted this will block.
-            #       Why do we accept messages when we cannot handle them?
-            #       Maybe we should spawn at a different time and only
-            #       spawn if we have non-idle workers left.
-            #       Thus, messages will be picked up only by workers,
-            #       which indeed can handle the message.
-            self.procpool.spawn(self.handle_request, body)
-            message.ack()
-=======
             if self.procpool.free():
                 self.procpool.spawn(self.handle_request, body)
                 message.ack()
@@ -97,7 +86,6 @@
                 message.requeue()
                 # TODO: tests will block if we don't yield here
                 eventlet.sleep()
->>>>>>> b97046d6
 
     def on_consume_message(self, consumer_config, consumer_method, body, message):
         # need a semaphore to stop killing between message ack()
@@ -120,14 +108,10 @@
             #       spawning implemented.
 
     def handle_request(self, body):
-<<<<<<< HEAD
-        process_rpc_message(self.connection, self.controller, body)
-=======
         # item is patched on for python with ``with``, pylint can't find it
         # pylint: disable=E1102
         with self._connection_pool.item() as connection:
-            nameko.process_message(connection, self.controller, body)
->>>>>>> b97046d6
+            process_rpc_message(connection, self.controller, body)
 
     def wait(self):
         try:
