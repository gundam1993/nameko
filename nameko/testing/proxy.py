--- conflicted
+++ resolved
@@ -1,24 +1,20 @@
 from nameko.proxy import RPCProxy
 
-_calls = {}
-_routes = {}
-_services_whitelist = {}
-_fallback_to_call = True
+_state = {}
 
 
 def reset_state():
-    global _routes, _services_whitelist, _calls, _fallback_to_call
-    _calls = {}
-    _routes = {}
-    _services_whitelist = {}
-    _fallback_to_call = True
+    _state['calls'] = []
+    _state['routes'] = {}
+    _state['services_whitelist'] = []
+    _state['fallback_to_call'] = True
+
+reset_state()
 
 
 class MockRPCProxy(RPCProxy):
     def __init__(self, *args, **kwargs):
         super(MockRPCProxy, self).__init__(*args, **kwargs)
-<<<<<<< HEAD
-        self.reset()
 
     @staticmethod
     def reset():
@@ -26,40 +22,13 @@
 
     @staticmethod
     def add_routing(topic, method, func, priority=0):
-        routes = _routes.setdefault(topic, {}).setdefault(method, [])
+        routes = _state['routes'].setdefault(topic, {}).setdefault(method, [])
         routes.append((priority, func))
         routes.sort(reverse=True)
 
     @staticmethod
     def add_dummy(topic, method, retvalue=None, priority=0):
         MockRPCProxy.add_routing(
-=======
-        self.fallback_to_call = self._orig_fbtc = fallback_to_call
-        self.reset(keep_routings=False)
-
-    def reset(self, keep_routings=False):
-        if not keep_routings:
-            self._routings = {}
-        self._calls = []
-        self._services_whitelist = []
-        self.fallback_to_call = self._orig_fbtc
-
-    def __getattr__(self, key):
-        attr = super(MockRPCProxy, self).__getattr__(key)
-        attr._routings = self._routings
-        attr._calls = self._calls
-        attr._services_whitelist = self._services_whitelist
-        attr.fallback_to_call = self.fallback_to_call
-        return attr
-
-    def add_routing(self, topic, method, func, priority=0):
-        routings = self._routings.setdefault(topic, {}).setdefault(method, [])
-        routings.append((priority, func))
-        routings.sort(reverse=True)
-
-    def add_dummy(self, topic, method, retvalue=None, priority=0):
-        self.add_routing(
->>>>>>> 73da0ef2
             topic, method, lambda *args, **kwargs: retvalue,
             priority=priority)
 
@@ -70,19 +39,24 @@
             return returnvalue
         MockRPCProxy.add_routing(topic, method, routefunc)
 
+    @staticmethod
+    def add_service_to_whitelist(service):
+        _state['fallback_to_call'] = True
+        _state['services_whitelist'].append(service)
+
     # keep self.fallback_to_call for backwards compatibility
     @property
     def fallback_to_call(self):
-        return _fallback_to_call
+        return _state['fallback_to_call']
 
     @fallback_to_call.setter
     def fallback_to_call(self, value):
-        global _fallback_to_call
-        _fallback_to_call = value
+        _state['fallback_to_call'] = value
 
-    def add_service_to_whitelist(self, service):
-        self.fallback_to_call = True
-        self._services_whitelist.append(service)
+    # keep self._calls for backwards compatibility
+    @property
+    def _calls(self):
+        return _state['calls']
 
     def __call__(self, context=None, **kwargs):
         topic, method = self._get_route(kwargs.copy())
@@ -90,10 +64,10 @@
         if context is None:
             context = self.context_factory()
 
-        _calls.append((topic, method, kwargs))
+        _state['calls'].append((topic, method, kwargs))
 
         # check the routes registered on the mock object first
-        routes = _routes.get(topic, {}).get(method)
+        routes = _state['routes'].get(topic, {}).get(method)
         if routes:
             for _, r in routes:
                 try:
@@ -102,8 +76,8 @@
                     pass
 
         # no route was registered so fallback to a real call if it's allowed
-        if _fallback_to_call:
-            whitelist = _services_whitelist
+        if _state['fallback_to_call']:
+            whitelist = _state['services_whitelist']
             if whitelist and topic not in whitelist:
                 raise RuntimeError(
                     'Service not in whitelist when trying '
