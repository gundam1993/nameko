--- conflicted
+++ resolved
@@ -20,21 +20,10 @@
     get_connection,
 )
 from nameko.constants import (
-<<<<<<< HEAD
-    AMQP_SSL_CONFIG_KEY,
-    AMQP_URI_CONFIG_KEY,
-    DEFAULT_AMQP_URI,
-    DEFAULT_HEARTBEAT,
-    DEFAULT_PREFETCH_COUNT,
-    HEARTBEAT_CONFIG_KEY,
-    PREFETCH_COUNT_CONFIG_KEY,
-    RPC_EXCHANGE_CONFIG_KEY,
-=======
     AMQP_SSL_CONFIG_KEY, AMQP_URI_CONFIG_KEY, DEFAULT_AMQP_URI,
     DEFAULT_HEARTBEAT, DEFAULT_PREFETCH_COUNT, HEARTBEAT_CONFIG_KEY,
     LOGIN_METHOD_CONFIG_KEY, PREFETCH_COUNT_CONFIG_KEY,
     RPC_EXCHANGE_CONFIG_KEY
->>>>>>> 6cf5d998
 )
 from nameko.exceptions import (
     ContainerBeingKilled,
@@ -112,7 +101,6 @@
         callbacks = [self.handle_message]
 
         self.consumer = self.consumer_cls(
-<<<<<<< HEAD
             self.amqp_uri,
             ssl=ssl,
             queues=queues,
@@ -120,11 +108,6 @@
             heartbeat=heartbeat,
             prefetch_count=prefetch_count,
             accept=accept,
-=======
-            self.amqp_uri, ssl=ssl, login_method=login_method, queues=queues,
-            callbacks=callbacks, heartbeat=heartbeat, prefetch_count=prefetch_count,
-            accept=accept
->>>>>>> 6cf5d998
         )
 
     async def start(self):
@@ -185,15 +168,8 @@
         ssl = config.get(AMQP_SSL_CONFIG_KEY)
         login_method = config.get(LOGIN_METHOD_CONFIG_KEY)
 
-<<<<<<< HEAD
         responder = Responder(self.amqp_uri, exchange_name, message, ssl=ssl)
         result, exc_info = await responder.send_response(result, exc_info)
-=======
-        responder = Responder(
-            self.amqp_uri, exchange, message, ssl=ssl, login_method=login_method
-        )
-        result, exc_info = responder.send_response(result, exc_info)
->>>>>>> 6cf5d998
 
         await self.consumer.ack_message(message)
 
@@ -276,11 +252,7 @@
 
     publisher_cls = AIOPublisher
 
-<<<<<<< HEAD
-    def __init__(self, amqp_uri, exchange_name, message, ssl=None):
-=======
-    def __init__(self, amqp_uri, exchange, message, ssl=None, login_method=None):
->>>>>>> 6cf5d998
+    def __init__(self, amqp_uri, exchange_name, message, ssl=None, login_method=None):
         self.amqp_uri = amqp_uri
         self.message = message
         self.exchange_name = exchange_name
@@ -316,13 +288,7 @@
         routing_key = self.message.header.properties.reply_to
         correlation_id = self.message.header.properties.correlation_id
 
-<<<<<<< HEAD
-        publisher = self.publisher_cls(self.message.channel, ssl=self.ssl)
-=======
-        publisher = self.publisher_cls(
-            self.amqp_uri, ssl=self.ssl, login_method=self.login_method
-        )
->>>>>>> 6cf5d998
+        publisher = self.publisher_cls(self.message.channel, ssl=self.ssl, login_method=self.login_method)
 
         await publisher.publish(
             payload,
@@ -402,7 +368,6 @@
         callbacks = [self.handle_message]
 
         self.consumer = self.consumer_cls(
-<<<<<<< HEAD
             self.check_for_lost_replies,
             self.amqp_uri,
             ssl=ssl,
@@ -411,11 +376,6 @@
             heartbeat=heartbeat,
             prefetch_count=prefetch_count,
             accept=accept,
-=======
-            self.check_for_lost_replies, self.amqp_uri, ssl=ssl,
-            login_method=login_method, queues=queues, callbacks=callbacks,
-            heartbeat=heartbeat, prefetch_count=prefetch_count, accept=accept
->>>>>>> 6cf5d998
         )
         await self.consumer.run()
         exchange_name = config.get(RPC_EXCHANGE_CONFIG_KEY, "nameko-rpc")
@@ -501,27 +461,18 @@
         serializer = self.publisher_options.pop("serializer", default_serializer)
 
         default_ssl = config.get(AMQP_SSL_CONFIG_KEY)
-<<<<<<< HEAD
-        ssl = self.publisher_options.pop("ssl", default_ssl)
-=======
         ssl = self.publisher_options.pop('ssl', default_ssl)
 
         default_login_method = config.get(LOGIN_METHOD_CONFIG_KEY)
         login_method = self.publisher_options.pop('login_method', default_login_method)
 
         self.publisher_options.pop('uri', None)
->>>>>>> 6cf5d998
-
-        self.publisher_options.pop("uri", None)
+
         await self.reply_listener.setup()
         self.publisher = self.publisher_cls(
             self.reply_listener.consumer.channel,
             ssl=ssl,
-<<<<<<< HEAD
-=======
             login_method=login_method,
-            exchange=exchange,
->>>>>>> 6cf5d998
             serializer=serializer,
             declare=[self.reply_listener.queue],
             reply_to=self.reply_listener.routing_key,
